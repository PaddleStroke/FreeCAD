--- conflicted
+++ resolved
@@ -54,7 +54,10 @@
     std::vector<Part::TopoShape> shapes {topoShape};
 
     // Act
-    topoShape.makeElementCompound(shapes, "C", false /*Don't force the creation*/);
+    topoShape.makeElementCompound(shapes,
+                                  "C",
+                                  Part::TopoShape::SingleShapeCompoundCreationPolicy::
+                                      RETURN_SHAPE /*Don't force the creation*/);
 
     // Assert
     EXPECT_EQ(edge.ShapeType(), topoShape.getShape().ShapeType());  // NOT a Compound
@@ -68,7 +71,10 @@
     std::vector<Part::TopoShape> shapes {topoShape};
 
     // Act
-    topoShape.makeElementCompound(shapes, "C", true /*Force the creation*/);
+    topoShape.makeElementCompound(
+        shapes,
+        "C",
+        Part::TopoShape::SingleShapeCompoundCreationPolicy::FORCE_COMPOUND /*Force the creation*/);
 
     // Assert
     EXPECT_NE(edge.ShapeType(), topoShape.getShape().ShapeType());  // No longer the same thing
@@ -146,7 +152,6 @@
     // 26 subshapes each
 }
 
-<<<<<<< HEAD
 TEST_F(TopoShapeExpansionTest, makeElementWiresCombinesAdjacent)
 {
     // Arrange
@@ -163,7 +168,6 @@
     EXPECT_EQ(6, elementMap.size());
 }
 
-=======
 TEST_F(TopoShapeExpansionTest, makeElementFaceNull)
 {
     // Arrange
@@ -682,5 +686,4 @@
 //     // Arrange
 // }
 
->>>>>>> 90d36f60
 // NOLINTEND(readability-magic-numbers,cppcoreguidelines-avoid-magic-numbers)