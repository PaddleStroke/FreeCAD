/***************************************************************************
 *   Copyright (c) 2008 Jürgen Riegel <juergen.riegel@web.de>              *
 *                                                                         *
 *   This file is part of the FreeCAD CAx development system.              *
 *                                                                         *
 *   This library is free software; you can redistribute it and/or         *
 *   modify it under the terms of the GNU Library General Public           *
 *   License as published by the Free Software Foundation; either          *
 *   version 2 of the License, or (at your option) any later version.      *
 *                                                                         *
 *   This library  is distributed in the hope that it will be useful,      *
 *   but WITHOUT ANY WARRANTY; without even the implied warranty of        *
 *   MERCHANTABILITY or FITNESS FOR A PARTICULAR PURPOSE.  See the         *
 *   GNU Library General Public License for more details.                  *
 *                                                                         *
 *   You should have received a copy of the GNU Library General Public     *
 *   License along with this library; see the file COPYING.LIB. If not,    *
 *   write to the Free Software Foundation, Inc., 59 Temple Place,         *
 *   Suite 330, Boston, MA  02111-1307, USA                                *
 *                                                                         *
 ***************************************************************************/

#include "PreCompiled.h"

#include <Base/Console.h>
#include <Base/Interpreter.h>
#include <Base/PyObjectBase.h>
#include <Gui/Application.h>
#include <Gui/Language/Translator.h>
#include <Gui/WidgetFactory.h>

#include "DlgStartPreferencesImp.h"
#include "Workbench.h"


// use a different name to CreateCommand()
void CreateStartCommands();

void loadStartResource()
{
    // add resources and reloads the translators
    Q_INIT_RESOURCE(Start);
    Q_INIT_RESOURCE(Start_translation);
    Gui::Translator::instance()->refresh();
}

namespace StartGui
{
class Module: public Py::ExtensionModule<Module>
{
public:
    Module()
        : Py::ExtensionModule<Module>("StartGui")
    {
        initialize("This module is the StartGui module.");// register with Python
    }

private:
};

PyObject* initModule()
{
    return Base::Interpreter().addModule(new Module);
}

}// namespace StartGui


/* Python entry */
PyMOD_INIT_FUNC(StartGui)
{
    if (!Gui::Application::Instance) {
        PyErr_SetString(PyExc_ImportError, "Cannot load Gui module in console application.");
        PyMOD_Return(nullptr);
    }

    // load dependent module
    try {
        Base::Interpreter().runString("import WebGui");
    }
    catch (const Base::Exception& e) {
        PyErr_SetString(PyExc_ImportError, e.what());
        PyMOD_Return(nullptr);
    }
    catch (Py::Exception& e) {
        Py::Object o = Py::type(e);
        if (o.isString()) {
            Py::String s(o);
            Base::Console().Error("%s\n", s.as_std_string("utf-8").c_str());
        }
        else {
            Py::String s(o.repr());
            Base::Console().Error("%s\n", s.as_std_string("utf-8").c_str());
        }
        // Prints message to console window if we are in interactive mode
        PyErr_Print();
    }

    PyObject* mod = StartGui::initModule();
    Base::Console().Log("Loading GUI of Start module... done\n");

    // clang-format off
    // register preferences pages
<<<<<<< HEAD
    new Gui::PrefPageProducer<StartGui::DlgStartPreferencesImp> (QT_TRANSLATE_NOOP("QObject", "Start"));
    new Gui::PrefPageProducer<StartGui::DlgStartPreferencesAdvancedImp> (QT_TRANSLATE_NOOP("QObject", "Start"));
=======
    new Gui::PrefPageProducer<StartGui::DlgStartPreferencesImp>(QT_TRANSLATE_NOOP("QObject", "Start"));
    // clang-format on
>>>>>>> 0a8292a8

    // instantiating the commands
    CreateStartCommands();
    StartGui::Workbench::init();

    // add resources and reloads the translators
    loadStartResource();
    PyMOD_Return(mod);
}
<|MERGE_RESOLUTION|>--- conflicted
+++ resolved
@@ -1,119 +1,115 @@
-/***************************************************************************
- *   Copyright (c) 2008 Jürgen Riegel <juergen.riegel@web.de>              *
- *                                                                         *
- *   This file is part of the FreeCAD CAx development system.              *
- *                                                                         *
- *   This library is free software; you can redistribute it and/or         *
- *   modify it under the terms of the GNU Library General Public           *
- *   License as published by the Free Software Foundation; either          *
- *   version 2 of the License, or (at your option) any later version.      *
- *                                                                         *
- *   This library  is distributed in the hope that it will be useful,      *
- *   but WITHOUT ANY WARRANTY; without even the implied warranty of        *
- *   MERCHANTABILITY or FITNESS FOR A PARTICULAR PURPOSE.  See the         *
- *   GNU Library General Public License for more details.                  *
- *                                                                         *
- *   You should have received a copy of the GNU Library General Public     *
- *   License along with this library; see the file COPYING.LIB. If not,    *
- *   write to the Free Software Foundation, Inc., 59 Temple Place,         *
- *   Suite 330, Boston, MA  02111-1307, USA                                *
- *                                                                         *
- ***************************************************************************/
-
-#include "PreCompiled.h"
-
-#include <Base/Console.h>
-#include <Base/Interpreter.h>
-#include <Base/PyObjectBase.h>
-#include <Gui/Application.h>
-#include <Gui/Language/Translator.h>
-#include <Gui/WidgetFactory.h>
-
-#include "DlgStartPreferencesImp.h"
-#include "Workbench.h"
-
-
-// use a different name to CreateCommand()
-void CreateStartCommands();
-
-void loadStartResource()
-{
-    // add resources and reloads the translators
-    Q_INIT_RESOURCE(Start);
-    Q_INIT_RESOURCE(Start_translation);
-    Gui::Translator::instance()->refresh();
-}
-
-namespace StartGui
-{
-class Module: public Py::ExtensionModule<Module>
-{
-public:
-    Module()
-        : Py::ExtensionModule<Module>("StartGui")
-    {
-        initialize("This module is the StartGui module.");// register with Python
-    }
-
-private:
-};
-
-PyObject* initModule()
-{
-    return Base::Interpreter().addModule(new Module);
-}
-
-}// namespace StartGui
-
-
-/* Python entry */
-PyMOD_INIT_FUNC(StartGui)
-{
-    if (!Gui::Application::Instance) {
-        PyErr_SetString(PyExc_ImportError, "Cannot load Gui module in console application.");
-        PyMOD_Return(nullptr);
-    }
-
-    // load dependent module
-    try {
-        Base::Interpreter().runString("import WebGui");
-    }
-    catch (const Base::Exception& e) {
-        PyErr_SetString(PyExc_ImportError, e.what());
-        PyMOD_Return(nullptr);
-    }
-    catch (Py::Exception& e) {
-        Py::Object o = Py::type(e);
-        if (o.isString()) {
-            Py::String s(o);
-            Base::Console().Error("%s\n", s.as_std_string("utf-8").c_str());
-        }
-        else {
-            Py::String s(o.repr());
-            Base::Console().Error("%s\n", s.as_std_string("utf-8").c_str());
-        }
-        // Prints message to console window if we are in interactive mode
-        PyErr_Print();
-    }
-
-    PyObject* mod = StartGui::initModule();
-    Base::Console().Log("Loading GUI of Start module... done\n");
-
-    // clang-format off
-    // register preferences pages
-<<<<<<< HEAD
-    new Gui::PrefPageProducer<StartGui::DlgStartPreferencesImp> (QT_TRANSLATE_NOOP("QObject", "Start"));
-    new Gui::PrefPageProducer<StartGui::DlgStartPreferencesAdvancedImp> (QT_TRANSLATE_NOOP("QObject", "Start"));
-=======
-    new Gui::PrefPageProducer<StartGui::DlgStartPreferencesImp>(QT_TRANSLATE_NOOP("QObject", "Start"));
-    // clang-format on
->>>>>>> 0a8292a8
-
-    // instantiating the commands
-    CreateStartCommands();
-    StartGui::Workbench::init();
-
-    // add resources and reloads the translators
-    loadStartResource();
-    PyMOD_Return(mod);
-}
+/***************************************************************************
+ *   Copyright (c) 2008 Jürgen Riegel <juergen.riegel@web.de>              *
+ *                                                                         *
+ *   This file is part of the FreeCAD CAx development system.              *
+ *                                                                         *
+ *   This library is free software; you can redistribute it and/or         *
+ *   modify it under the terms of the GNU Library General Public           *
+ *   License as published by the Free Software Foundation; either          *
+ *   version 2 of the License, or (at your option) any later version.      *
+ *                                                                         *
+ *   This library  is distributed in the hope that it will be useful,      *
+ *   but WITHOUT ANY WARRANTY; without even the implied warranty of        *
+ *   MERCHANTABILITY or FITNESS FOR A PARTICULAR PURPOSE.  See the         *
+ *   GNU Library General Public License for more details.                  *
+ *                                                                         *
+ *   You should have received a copy of the GNU Library General Public     *
+ *   License along with this library; see the file COPYING.LIB. If not,    *
+ *   write to the Free Software Foundation, Inc., 59 Temple Place,         *
+ *   Suite 330, Boston, MA  02111-1307, USA                                *
+ *                                                                         *
+ ***************************************************************************/
+
+#include "PreCompiled.h"
+
+#include <Base/Console.h>
+#include <Base/Interpreter.h>
+#include <Base/PyObjectBase.h>
+#include <Gui/Application.h>
+#include <Gui/Language/Translator.h>
+#include <Gui/WidgetFactory.h>
+
+#include "DlgStartPreferencesImp.h"
+#include "Workbench.h"
+
+
+// use a different name to CreateCommand()
+void CreateStartCommands();
+
+void loadStartResource()
+{
+    // add resources and reloads the translators
+    Q_INIT_RESOURCE(Start);
+    Q_INIT_RESOURCE(Start_translation);
+    Gui::Translator::instance()->refresh();
+}
+
+namespace StartGui
+{
+class Module: public Py::ExtensionModule<Module>
+{
+public:
+    Module()
+        : Py::ExtensionModule<Module>("StartGui")
+    {
+        initialize("This module is the StartGui module.");// register with Python
+    }
+
+private:
+};
+
+PyObject* initModule()
+{
+    return Base::Interpreter().addModule(new Module);
+}
+
+}// namespace StartGui
+
+
+/* Python entry */
+PyMOD_INIT_FUNC(StartGui)
+{
+    if (!Gui::Application::Instance) {
+        PyErr_SetString(PyExc_ImportError, "Cannot load Gui module in console application.");
+        PyMOD_Return(nullptr);
+    }
+
+    // load dependent module
+    try {
+        Base::Interpreter().runString("import WebGui");
+    }
+    catch (const Base::Exception& e) {
+        PyErr_SetString(PyExc_ImportError, e.what());
+        PyMOD_Return(nullptr);
+    }
+    catch (Py::Exception& e) {
+        Py::Object o = Py::type(e);
+        if (o.isString()) {
+            Py::String s(o);
+            Base::Console().Error("%s\n", s.as_std_string("utf-8").c_str());
+        }
+        else {
+            Py::String s(o.repr());
+            Base::Console().Error("%s\n", s.as_std_string("utf-8").c_str());
+        }
+        // Prints message to console window if we are in interactive mode
+        PyErr_Print();
+    }
+
+    PyObject* mod = StartGui::initModule();
+    Base::Console().Log("Loading GUI of Start module... done\n");
+
+    // clang-format off
+    // register preferences pages
+    new Gui::PrefPageProducer<StartGui::DlgStartPreferencesImp> (QT_TRANSLATE_NOOP("QObject", "Start"));
+    new Gui::PrefPageProducer<StartGui::DlgStartPreferencesAdvancedImp> (QT_TRANSLATE_NOOP("QObject", "Start"));
+    // clang-format on
+
+    // instantiating the commands
+    CreateStartCommands();
+    StartGui::Workbench::init();
+
+    // add resources and reloads the translators
+    loadStartResource();
+    PyMOD_Return(mod);
+}